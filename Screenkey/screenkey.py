--- conflicted
+++ resolved
@@ -13,11 +13,8 @@
 import json
 import os
 import subprocess
-<<<<<<< HEAD
+import signal
 from tempfile import NamedTemporaryFile
-=======
-import signal
->>>>>>> c3560ccf
 
 import glib
 glib.threads_init()
